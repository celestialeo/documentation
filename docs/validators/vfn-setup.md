---
title: "VFN Setup"
sidebar_label: 'VFN'
sidebar_position: 7
---


## VFN Setup

:::warning
We strongly suggest that all validators also run a VFN, which is a node that serves as a crucial counterpart to completing the design of our network. The VFN is how the public network is able to reach the validator, which should not be done directly.
:::

### 0L Network VFN Setup & Public Static Peer ID

<<<<<<< HEAD
Clone the libra-framework and build:   
=======
Previous clones and testnets leave data in the `.libra` directory, clean those up by removing these directories

``` bash
rm -rf ~/libra-framework
rm -rf ~/.libra/data && rm -rf ~/.libra/genesis && rm -rf ~/.libra/secure-data.json
rm -f /usr/bin/libra && rm -rf /usr/local/bin/libra && rm -f ~/.cargo/bin/libra
```

Clone libra-framework and build   
>>>>>>> ef664901
``` bash
cd ~
git clone https://github.com/0LNetworkCommunity/libra-framework

cd ~/libra-framework
bash ./util/dev_setup.sh -bt
. ~/.bashrc

cd ~/libra-framework
git fetch --all && git checkout release-6.9.0-rc.10
cargo build --release -p libra -p diem-db-tool -p diem
```

<<<<<<< HEAD
Make sure your path to libra is global and is persistent:
=======
Make sure your path to libra is global and persistant
>>>>>>> ef664901
``` bash
sudo cp -f ~/libra-framework/target/release/libra* ~/.cargo/bin/
```


#### VFN initialization
<<<<<<< HEAD
Grab the genesis blob and waypoint (creates `fullnode.yaml`, not used here)
``` bash
libra config fullnode-init
=======
Initialize `~/.libra` config directory 
``` bash
libra config init
```

Grab the genesis blob and waypoint (creates fullnode.yaml not used here)
``` bash
libra config full node-init
>>>>>>> ef664901
```

Set your client `libra.yaml` with the rpc-load-balancer upstream node
``` bash
<<<<<<< HEAD
libra config fix --force-url https://testnet-rpc.openlibra.space:8080
=======
libra config fix --force-url https://rpc.openlibra.space:8080
>>>>>>> ef664901
```

Configure your VFN using the validator's configs
``` bash
libra config validator-init
```

<<<<<<< HEAD
Prepare a new VFN config by starting with the validator's config (until we build a CLI tool for this)
``` bash
cp ~/.libra/validator.yaml ~/.libra/vfn.yaml
```

Remove the `consensus` and `validator_network` sections from the VFN yaml
=======
The VFN config will then be automatically created here
>>>>>>> ef664901
``` bash
nano ~/.libra/vfn.yaml
```

<<<<<<< HEAD
#### Validator Configuration (on your Validator machine)
Add the VFN network to your validator's config if not done so already
``` bash
nano ~/.libra/validator.yaml
```

This is what your `full_node_networks` section should look like
``` yaml
full_node_networks:
- network_id:
    private: 'vfn'
  listen_address: '/ip4/0.0.0.0/tcp/6181'
  identity:
    type: 'from_file'
    path: '/home/vnuser/.libra/validator-identity.yaml'
```

#### VFN Configuration (on your VFN machine)
Grab your validator's connection string (ip with replaced port and public key)
``` bash
libra query val-config -a 0xabc4321yourvalidatoraccount | jq .validator_network_addresses | sed 's#/6180/#/6181/#g'
```

Make sure the public key matches your validator's public key on file
``` bash
grep validator_network_public_key ~/.libra/operator.yaml
```

Update the VFN networks
``` bash
nano ~/.libra/vfn.yaml
```

This is what your `full_node_networks` section should look like (you `6181` and `6182`)
=======

This is what your VFN full_node_networks section should look like (you 6181 and 6182)
>>>>>>> ef664901
``` yaml
full_node_networks:
- network_id:
    private: 'vfn'
  discovery_method: 'onchain'
  listen_address: '/ip4/0.0.0.0/tcp/6181'
  seeds:
    1234yourvalidatorpublickey:
      addresses:
      - '/ip4/<validator_ip>/tcp/6181/noise-ik/0x1234yourvalidatorpublickey/handshake/0'
      role: 'Validator'
- network_id: 'public'
  discovery_method: 'onchain'
  listen_address: '/ip4/0.0.0.0/tcp/6182'
  identity:
    type: 'from_file'
    path: '/home/vfnuser/.libra/validator-full-node-identity.yaml'
```

Note:
Your VFN will use your validator as an upstream without an identity, while the public network will use the identity file.


<<<<<<< HEAD
#### On-Chain Configuration
Take note of your `full_node_network_public_key`
=======
#### Issue the On-Chain Configuration

From your VFN, take note of the public IPv4 address
``` bash
curl ipinfo.io
```

Take note of your full_node_network_public_key
>>>>>>> ef664901
``` bash
grep full_node_network_public_key ~/.libra/public-keys.yaml

# example: full_node_network_public_key: "0xabcdyourvfnpublickey"
```

<<<<<<< HEAD
Now you should update your `operator.yaml` with the VFN's public key and ip address
=======
On both Validator and VFN machines, make sure the operator.yaml is configured with VN and VFN's IP address and separate public keys
>>>>>>> ef664901
``` bash
nano ~/.libra/operator.yaml
```

<<<<<<< HEAD
This is what the `full_node_*` section of `operator.yaml` should look like
``` yaml
=======
On both Validator and VFN machines, make sure the operator.yaml is configured with VFN's public key and ip address
``` bash
nano ~/.libra/operator.yaml
```

On both machines, the config in operator.yaml should be complete with separate Validator and VFN keys and IPs
``` yaml
validator_network_public_key: "0xthiswasalreadysetpublickey"
validator_host:
  host: <validator_ip>
  port: 6180
>>>>>>> ef664901
full_node_network_public_key: "0xabcdyourvfnpublickey"
full_node_host:
  host: <vfn_ip>
  port: 6181
```

<<<<<<< HEAD
Update the on-chain config for the VN/VFN (only needed to be done once)
=======
On your Validator, update the on-chain config for the VN/VFN (do this just once)
>>>>>>> ef664901
``` bash
libra txs validator update

Enter your 0L mnemonic:
🔑
transaction success  ··········································· ✓
```

Wait an epoch and then check the on-chain values to confirm
``` bash
libra query val-config -a 0xabc4321yourvalidatoraccount | jq
```<|MERGE_RESOLUTION|>--- conflicted
+++ resolved
@@ -7,15 +7,12 @@
 
 ## VFN Setup
 
-:::warning
-We strongly suggest that all validators also run a VFN, which is a node that serves as a crucial counterpart to completing the design of our network. The VFN is how the public network is able to reach the validator, which should not be done directly.
-:::
+Note:
+We strongly suggest that all validators also run a VFN, which is a node that serves as crucial counterpart to completing the design of our network. The VFN is how the public network is able to reach the validator, which should not be done directly.
 
-### 0L Network VFN Setup & Public Static Peer ID
 
-<<<<<<< HEAD
-Clone the libra-framework and build:   
-=======
+### 0L Network testnet-6: VFN Setup & Public Static Peer ID
+
 Previous clones and testnets leave data in the `.libra` directory, clean those up by removing these directories
 
 ``` bash
@@ -25,7 +22,6 @@
 ```
 
 Clone libra-framework and build   
->>>>>>> ef664901
 ``` bash
 cd ~
 git clone https://github.com/0LNetworkCommunity/libra-framework
@@ -39,22 +35,13 @@
 cargo build --release -p libra -p diem-db-tool -p diem
 ```
 
-<<<<<<< HEAD
-Make sure your path to libra is global and is persistent:
-=======
 Make sure your path to libra is global and persistant
->>>>>>> ef664901
 ``` bash
 sudo cp -f ~/libra-framework/target/release/libra* ~/.cargo/bin/
 ```
 
 
 #### VFN initialization
-<<<<<<< HEAD
-Grab the genesis blob and waypoint (creates `fullnode.yaml`, not used here)
-``` bash
-libra config fullnode-init
-=======
 Initialize `~/.libra` config directory 
 ``` bash
 libra config init
@@ -63,16 +50,11 @@
 Grab the genesis blob and waypoint (creates fullnode.yaml not used here)
 ``` bash
 libra config full node-init
->>>>>>> ef664901
 ```
 
 Set your client `libra.yaml` with the rpc-load-balancer upstream node
 ``` bash
-<<<<<<< HEAD
-libra config fix --force-url https://testnet-rpc.openlibra.space:8080
-=======
 libra config fix --force-url https://rpc.openlibra.space:8080
->>>>>>> ef664901
 ```
 
 Configure your VFN using the validator's configs
@@ -80,59 +62,13 @@
 libra config validator-init
 ```
 
-<<<<<<< HEAD
-Prepare a new VFN config by starting with the validator's config (until we build a CLI tool for this)
-``` bash
-cp ~/.libra/validator.yaml ~/.libra/vfn.yaml
-```
-
-Remove the `consensus` and `validator_network` sections from the VFN yaml
-=======
 The VFN config will then be automatically created here
->>>>>>> ef664901
 ``` bash
 nano ~/.libra/vfn.yaml
 ```
 
-<<<<<<< HEAD
-#### Validator Configuration (on your Validator machine)
-Add the VFN network to your validator's config if not done so already
-``` bash
-nano ~/.libra/validator.yaml
-```
-
-This is what your `full_node_networks` section should look like
-``` yaml
-full_node_networks:
-- network_id:
-    private: 'vfn'
-  listen_address: '/ip4/0.0.0.0/tcp/6181'
-  identity:
-    type: 'from_file'
-    path: '/home/vnuser/.libra/validator-identity.yaml'
-```
-
-#### VFN Configuration (on your VFN machine)
-Grab your validator's connection string (ip with replaced port and public key)
-``` bash
-libra query val-config -a 0xabc4321yourvalidatoraccount | jq .validator_network_addresses | sed 's#/6180/#/6181/#g'
-```
-
-Make sure the public key matches your validator's public key on file
-``` bash
-grep validator_network_public_key ~/.libra/operator.yaml
-```
-
-Update the VFN networks
-``` bash
-nano ~/.libra/vfn.yaml
-```
-
-This is what your `full_node_networks` section should look like (you `6181` and `6182`)
-=======
 
 This is what your VFN full_node_networks section should look like (you 6181 and 6182)
->>>>>>> ef664901
 ``` yaml
 full_node_networks:
 - network_id:
@@ -153,13 +89,9 @@
 ```
 
 Note:
-Your VFN will use your validator as an upstream without an identity, while the public network will use the identity file.
+Your VFN will use your validator as an upstream without an identity, while the public network will use the identity file
 
 
-<<<<<<< HEAD
-#### On-Chain Configuration
-Take note of your `full_node_network_public_key`
-=======
 #### Issue the On-Chain Configuration
 
 From your VFN, take note of the public IPv4 address
@@ -168,26 +100,17 @@
 ```
 
 Take note of your full_node_network_public_key
->>>>>>> ef664901
 ``` bash
 grep full_node_network_public_key ~/.libra/public-keys.yaml
 
 # example: full_node_network_public_key: "0xabcdyourvfnpublickey"
 ```
 
-<<<<<<< HEAD
-Now you should update your `operator.yaml` with the VFN's public key and ip address
-=======
 On both Validator and VFN machines, make sure the operator.yaml is configured with VN and VFN's IP address and separate public keys
->>>>>>> ef664901
 ``` bash
 nano ~/.libra/operator.yaml
 ```
 
-<<<<<<< HEAD
-This is what the `full_node_*` section of `operator.yaml` should look like
-``` yaml
-=======
 On both Validator and VFN machines, make sure the operator.yaml is configured with VFN's public key and ip address
 ``` bash
 nano ~/.libra/operator.yaml
@@ -199,18 +122,13 @@
 validator_host:
   host: <validator_ip>
   port: 6180
->>>>>>> ef664901
 full_node_network_public_key: "0xabcdyourvfnpublickey"
 full_node_host:
   host: <vfn_ip>
   port: 6181
 ```
 
-<<<<<<< HEAD
-Update the on-chain config for the VN/VFN (only needed to be done once)
-=======
 On your Validator, update the on-chain config for the VN/VFN (do this just once)
->>>>>>> ef664901
 ``` bash
 libra txs validator update
 
